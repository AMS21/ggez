//! The `event` module contains traits and structs to actually run your game mainloop
//! and handle top-level state, as well as handle input events such as keyboard
//! and mouse.
//!
//! If you don't want to use `ggez`'s built in event loop, you can
//! write your own mainloop and check for events on your own.  This is
//! not particularly hard, there's nothing special about the
//! `EventHandler` trait.  It just tries to simplify the process a
//! little.  For examples of how to write your own main loop, see the
//! source code for this module, or the [`eventloop`
//! example](https://github.com/ggez/ggez/blob/master/examples/eventloop.rs).

use winit::{self, dpi};

/// A mouse button.
pub use winit::event::{MouseButton, ScanCode};

/// An analog axis of some device (gamepad thumbstick, joystick...).
#[cfg(feature = "gamepad")]
pub use gilrs::Axis;
/// A button of some device (gamepad, joystick...).
#[cfg(feature = "gamepad")]
pub use gilrs::Button;

/// `winit` events; nested in a module for re-export neatness.
pub mod winit_event {
    pub use super::winit::event::{
        DeviceEvent, ElementState, Event, KeyboardInput, ModifiersState, MouseScrollDelta,
        TouchPhase, WindowEvent,
    };
}
#[cfg(feature = "gamepad")]
pub use crate::input::gamepad::GamepadId;
pub use crate::input::keyboard::{KeyCode, KeyMods};
use crate::GameError;

use self::winit_event::*;
/// `winit` event loop.
pub use winit::event_loop::{ControlFlow, EventLoop};

use crate::context::Context;
use crate::input::keyboard::KeyInput;

/// Used in [`EventHandler::on_error()`](trait.EventHandler.html#method.on_error)
/// to specify where an error originated
#[derive(Debug, Copy, Clone, Eq, PartialEq)]
pub enum ErrorOrigin {
    /// error originated in `update()`
    Update,
    /// error originated in `draw()`
    Draw,
    /// error originated in `mouse_button_down_event()`
    MouseButtonDownEvent,
    /// error originated in `mouse_button_up_event()`
    MouseButtonUpEvent,
    /// error originated in `mouse_motion_event()`
    MouseMotionEvent,
    /// error originated in `mouse_enter_or_leave()`
    MouseEnterOrLeave,
    /// error originated in `mouse_wheel_event()`
    MouseWheelEvent,
    /// error originated in `key_down_event()`
    KeyDownEvent,
    /// error originated in `key_up_event()`
    KeyUpEvent,
    /// error originated in `text_input_event()`
    TextInputEvent,
    /// error originated in `touch_event()`
    TouchEvent,
    /// error originated in `gamepad_button_down_event()`
    GamepadButtonDownEvent,
    /// error originated in `gamepad_button_up_event()`
    GamepadButtonUpEvent,
    /// error originated in `gamepad_axis_event()`
    GamepadAxisEvent,
    /// error originated in `focus_event()`
    FocusEvent,
    /// error originated in `quit_event()`
    QuitEvent,
    /// error originated in `resize_event()`
    ResizeEvent,
}

/// A trait defining event callbacks.  This is your primary interface with
/// `ggez`'s event loop.  Implement this trait for a type and
/// override at least the [`update()`](#tymethod.update) and
/// [`draw()`](#tymethod.draw) methods, then pass it to
/// [`event::run()`](fn.run.html) to run the game's mainloop.
///
/// The default event handlers do nothing, apart from
/// [`key_down_event()`](#method.key_down_event), which will by
/// default exit the game if the escape key is pressed.  Just
/// override the methods you want to use.
///
/// For the error type simply choose the default [`GameError`](../error/enum.GameError.html),
/// or something more generic, if your situation requires it.
pub trait EventHandler<E = GameError>
where
    E: std::fmt::Debug,
{
    /// Called upon each logic update to the game.
    /// This should be where the game's logic takes place.
    fn update(&mut self, _ctx: &mut Context) -> Result<(), E>;

    /// Called to do the drawing of your game.
    /// You probably want to start this with
    /// [`graphics::clear()`](../graphics/fn.clear.html) and end it
    /// with [`graphics::present()`](../graphics/fn.present.html) and
    /// maybe [`timer::yield_now()`](../timer/fn.yield_now.html).
    fn draw(&mut self, _ctx: &mut Context) -> Result<(), E>;

    /// A mouse button was pressed
    fn mouse_button_down_event(
        &mut self,
        _ctx: &mut Context,
        _button: MouseButton,
        _x: f32,
        _y: f32,
    ) -> Result<(), E> {
        Ok(())
    }

    /// A mouse button was released
    fn mouse_button_up_event(
        &mut self,
        _ctx: &mut Context,
        _button: MouseButton,
        _x: f32,
        _y: f32,
    ) -> Result<(), E> {
        Ok(())
    }

    /// The mouse was moved; it provides both absolute x and y coordinates in the window,
    /// and relative x and y coordinates compared to its last position.
    fn mouse_motion_event(
        &mut self,
        _ctx: &mut Context,
        _x: f32,
        _y: f32,
        _dx: f32,
        _dy: f32,
    ) -> Result<(), E> {
        Ok(())
    }

    /// mouse entered or left window area
    fn mouse_enter_or_leave(&mut self, _ctx: &mut Context, _entered: bool) -> Result<(), E> {
        Ok(())
    }

    /// The mousewheel was scrolled, vertically (y, positive away from and negative toward the user)
    /// or horizontally (x, positive to the right and negative to the left).
    fn mouse_wheel_event(&mut self, _ctx: &mut Context, _x: f32, _y: f32) -> Result<(), E> {
        Ok(())
    }

    /// A keyboard button was pressed.
    ///
    /// The default implementation of this will call `ggez::event::quit()`
    /// when the escape key is pressed. If you override this with your own
    /// event handler you have to re-implement that functionality yourself.
    fn key_down_event(
        &mut self,
        ctx: &mut Context,
        input: KeyInput,
        _repeated: bool,
    ) -> Result<(), E> {
<<<<<<< HEAD
        if keycode == KeyCode::Escape {
            request_quit(ctx);
=======
        if input.keycode == Some(KeyCode::Escape) {
            quit(ctx);
>>>>>>> f8b18974
        }
        Ok(())
    }

    /// A keyboard button was released.
    fn key_up_event(&mut self, _ctx: &mut Context, _input: KeyInput) -> Result<(), E> {
        Ok(())
    }

    /// A unicode character was received, usually from keyboard input.
    /// This is the intended way of facilitating text input.
    fn text_input_event(&mut self, _ctx: &mut Context, _character: char) -> Result<(), E> {
        Ok(())
    }

    /// An event from a touchscreen has been triggered; it provides the x and y location
    /// inside the window as well as the state of the tap (such as Started, Moved, Ended, etc)
    /// By default, touch events will trigger mouse behavior
    fn touch_event(
        &mut self,
        ctx: &mut Context,
        phase: TouchPhase,
        x: f64,
        y: f64,
    ) -> Result<(), E> {
        ctx.mouse.handle_move(x as f32, y as f32);

        match phase {
            TouchPhase::Started => {
                ctx.mouse.set_button(MouseButton::Left, true);
                self.mouse_button_down_event(ctx, MouseButton::Left, x as f32, y as f32)?;
            }
            TouchPhase::Moved => {
                let diff = ctx.mouse.last_delta();
                self.mouse_motion_event(ctx, x as f32, y as f32, diff.x, diff.y)?;
            }
            TouchPhase::Ended | TouchPhase::Cancelled => {
                ctx.mouse.set_button(MouseButton::Left, false);
                self.mouse_button_up_event(ctx, MouseButton::Left, x as f32, y as f32)?;
            }
        }

        Ok(())
    }

    /// A gamepad button was pressed; `id` identifies which gamepad.
    /// Use [`input::gamepad()`](../input/fn.gamepad.html) to get more info about
    /// the gamepad.
    #[cfg(feature = "gamepad")]
    fn gamepad_button_down_event(
        &mut self,
        _ctx: &mut Context,
        _btn: gilrs::Button,
        _id: GamepadId,
    ) -> Result<(), E> {
        Ok(())
    }

    /// A gamepad button was released; `id` identifies which gamepad.
    /// Use [`input::gamepad()`](../input/fn.gamepad.html) to get more info about
    /// the gamepad.
    #[cfg(feature = "gamepad")]
    fn gamepad_button_up_event(
        &mut self,
        _ctx: &mut Context,
        _btn: gilrs::Button,
        _id: GamepadId,
    ) -> Result<(), E> {
        Ok(())
    }

    /// A gamepad axis moved; `id` identifies which gamepad.
    /// Use [`input::gamepad()`](../input/fn.gamepad.html) to get more info about
    /// the gamepad.
    #[cfg(feature = "gamepad")]
    fn gamepad_axis_event(
        &mut self,
        _ctx: &mut Context,
        _axis: gilrs::Axis,
        _value: f32,
        _id: GamepadId,
    ) -> Result<(), E> {
        Ok(())
    }

    /// Called when the window is shown or hidden.
    fn focus_event(&mut self, _ctx: &mut Context, _gained: bool) -> Result<(), E> {
        Ok(())
    }

    /// Called upon a quit event.  If it returns true,
    /// the game does not exit (the quit event is cancelled).
    fn quit_event(&mut self, _ctx: &mut Context) -> Result<bool, E> {
        debug!("quit_event() callback called, quitting...");
        Ok(false)
    }

    /// Called when the user resizes the window, or when it is resized
    /// via [`graphics::set_mode()`](../graphics/fn.set_mode.html).
    fn resize_event(&mut self, _ctx: &mut Context, _width: f32, _height: f32) -> Result<(), E> {
        Ok(())
    }

    /// Something went wrong, causing a `GameError` (or some other kind of error, depending on what you specified).
    /// If this returns true, the error was fatal, so the event loop ends, aborting the game.
    fn on_error(&mut self, _ctx: &mut Context, _origin: ErrorOrigin, _e: E) -> bool {
        true
    }
}

/// Attempts to terminate the [`ggez::event::run()`](fn.run.html) loop by requesting a
/// [`quit_event`](EventHandler::quit_event) at the very start of the next frame. If this event
/// returns `Ok(false)`, then [`Context.continuing`](struct.Context.html#structfield.continuing)
/// is set to `false` and the loop breaks.
pub fn request_quit(ctx: &mut Context) {
    ctx.quit_requested = true;
}

/// Runs the game's main loop, calling event callbacks on the given state
/// object as events occur.
///
/// It does not try to do any type of framerate limiting.  See the
/// documentation for the [`timer`](../timer/index.html) module for more info.
#[allow(clippy::needless_return)] // necessary as the returns used here are actually necessary to break early from the event loop
pub fn run<S: 'static, E>(mut ctx: Context, event_loop: EventLoop<()>, mut state: S) -> !
where
    S: EventHandler<E>,
    E: std::fmt::Debug,
{
    event_loop.run(move |mut event, _, control_flow| {
        let ctx = &mut ctx;
        let state = &mut state;

        if ctx.quit_requested {
            let res = state.quit_event(ctx);
            ctx.quit_requested = false;
            if let Ok(false) = res {
                ctx.continuing = false;
            } else if catch_error(ctx, res, state, control_flow, ErrorOrigin::QuitEvent) {
                return;
            }
        }
        if !ctx.continuing {
            *control_flow = ControlFlow::Exit;
            return;
        }

        *control_flow = ControlFlow::Poll;

        process_event(ctx, &mut event);
        match event {
            Event::WindowEvent { event, .. } => match event {
                WindowEvent::Resized(logical_size) => {
                    // let actual_size = logical_size;
                    let res = state.resize_event(
                        ctx,
                        logical_size.width as f32,
                        logical_size.height as f32,
                    );
                    if catch_error(ctx, res, state, control_flow, ErrorOrigin::ResizeEvent) {
                        return;
                    };
                }
                WindowEvent::CloseRequested => {
                    let res = state.quit_event(ctx);
                    if let Ok(false) = state.quit_event(ctx) {
                        ctx.continuing = false;
                    } else if catch_error(ctx, res, state, control_flow, ErrorOrigin::QuitEvent) {
                        return;
                    }
                }
                WindowEvent::Focused(gained) => {
                    let res = state.focus_event(ctx, gained);
                    if catch_error(ctx, res, state, control_flow, ErrorOrigin::FocusEvent) {
                        return;
                    };
                }
                WindowEvent::ReceivedCharacter(ch) => {
                    let res = state.text_input_event(ctx, ch);
                    if catch_error(ctx, res, state, control_flow, ErrorOrigin::TextInputEvent) {
                        return;
                    };
                }
                WindowEvent::ModifiersChanged(mods) => {
                    ctx.keyboard.set_modifiers(KeyMods::from(mods))
                }
                WindowEvent::KeyboardInput {
                    input:
                        KeyboardInput {
                            state: ElementState::Pressed,
                            virtual_keycode: keycode,
                            scancode,
                            ..
                        },
                    ..
                } => {
                    let repeat = ctx.keyboard.is_key_repeated();
                    let res = state.key_down_event(
                        ctx,
                        KeyInput {
                            scancode,
                            keycode,
                            mods: ctx.keyboard.active_mods(),
                        },
                        repeat,
                    );
                    if catch_error(ctx, res, state, control_flow, ErrorOrigin::KeyDownEvent) {
                        return;
                    };
                }
                WindowEvent::KeyboardInput {
                    input:
                        KeyboardInput {
                            state: ElementState::Released,
                            virtual_keycode: keycode,
                            scancode,
                            ..
                        },
                    ..
                } => {
                    let res = state.key_up_event(
                        ctx,
                        KeyInput {
                            scancode,
                            keycode,
                            mods: ctx.keyboard.active_mods(),
                        },
                    );
                    if catch_error(ctx, res, state, control_flow, ErrorOrigin::KeyUpEvent) {
                        return;
                    };
                }
                WindowEvent::MouseWheel { delta, .. } => {
                    let (x, y) = match delta {
                        MouseScrollDelta::LineDelta(x, y) => (x, y),
                        MouseScrollDelta::PixelDelta(pos) => {
                            let scale_factor = ctx.gfx.window.scale_factor();
                            let dpi::LogicalPosition { x, y } = pos.to_logical::<f32>(scale_factor);
                            (x, y)
                        }
                    };
                    let res = state.mouse_wheel_event(ctx, x, y);
                    if catch_error(ctx, res, state, control_flow, ErrorOrigin::MouseWheelEvent) {
                        return;
                    };
                }
                WindowEvent::MouseInput {
                    state: element_state,
                    button,
                    ..
                } => {
                    let position = ctx.mouse.position();
                    match element_state {
                        ElementState::Pressed => {
                            let res =
                                state.mouse_button_down_event(ctx, button, position.x, position.y);
                            if catch_error(
                                ctx,
                                res,
                                state,
                                control_flow,
                                ErrorOrigin::MouseButtonDownEvent,
                            ) {
                                return;
                            };
                        }
                        ElementState::Released => {
                            let res =
                                state.mouse_button_up_event(ctx, button, position.x, position.y);
                            if catch_error(
                                ctx,
                                res,
                                state,
                                control_flow,
                                ErrorOrigin::MouseButtonUpEvent,
                            ) {
                                return;
                            };
                        }
                    }
                }
                WindowEvent::CursorMoved { .. } => {
                    let position = ctx.mouse.position();
                    let delta = ctx.mouse.last_delta();
                    let res =
                        state.mouse_motion_event(ctx, position.x, position.y, delta.x, delta.y);
                    if catch_error(ctx, res, state, control_flow, ErrorOrigin::MouseMotionEvent) {
                        return;
                    };
                }
                WindowEvent::Touch(touch) => {
                    let res =
                        state.touch_event(ctx, touch.phase, touch.location.x, touch.location.y);
                    if catch_error(ctx, res, state, control_flow, ErrorOrigin::TouchEvent) {
                        return;
                    };
                }
                _x => {
                    // trace!("ignoring window event {:?}", x);
                }
            },
            Event::DeviceEvent { .. } => (),
            Event::Resumed => (),
            Event::Suspended => (),
            Event::NewEvents(_) => (),
            Event::UserEvent(_) => (),
            Event::MainEventsCleared => {
                // If you are writing your own event loop, make sure
                // you include `timer_context.tick()` and
                // `ctx.process_event()` calls.  These update ggez's
                // internal state however necessary.
                ctx.time.tick();

                // Handle gamepad events if necessary.
                #[cfg(feature = "gamepad")]
                while let Some(gilrs::Event { id, event, .. }) = ctx.gamepad.next_event() {
                    match event {
                        gilrs::EventType::ButtonPressed(button, _) => {
                            let res = state.gamepad_button_down_event(ctx, button, GamepadId(id));
                            if catch_error(
                                ctx,
                                res,
                                state,
                                control_flow,
                                ErrorOrigin::GamepadButtonDownEvent,
                            ) {
                                return;
                            };
                        }
                        gilrs::EventType::ButtonReleased(button, _) => {
                            let res = state.gamepad_button_up_event(ctx, button, GamepadId(id));
                            if catch_error(
                                ctx,
                                res,
                                state,
                                control_flow,
                                ErrorOrigin::GamepadButtonUpEvent,
                            ) {
                                return;
                            };
                        }
                        gilrs::EventType::AxisChanged(axis, value, _) => {
                            let res = state.gamepad_axis_event(ctx, axis, value, GamepadId(id));
                            if catch_error(
                                ctx,
                                res,
                                state,
                                control_flow,
                                ErrorOrigin::GamepadAxisEvent,
                            ) {
                                return;
                            };
                        }
                        _ => {}
                    }
                }

                let res = state.update(ctx);
                if catch_error(ctx, res, state, control_flow, ErrorOrigin::Update) {
                    return;
                };

                if let Err(e) = ctx.gfx.begin_frame() {
                    error!("Error on GraphicsContext::begin_frame(): {:?}", e);
                    eprintln!("Error on GraphicsContext::begin_frame(): {:?}", e);
                    *control_flow = ControlFlow::Exit;
                }

                if let Err(e) = state.draw(ctx) {
                    error!("Error on EventHandler::draw(): {:?}", e);
                    eprintln!("Error on EventHandler::draw(): {:?}", e);
                    if state.on_error(ctx, ErrorOrigin::Draw, e) {
                        *control_flow = ControlFlow::Exit;
                        return;
                    }
                }

                if let Err(e) = ctx.gfx.end_frame() {
                    error!("Error on GraphicsContext::end_frame(): {:?}", e);
                    eprintln!("Error on GraphicsContext::end_frame(): {:?}", e);
                    *control_flow = ControlFlow::Exit;
                }

                // reset the mouse delta for the next frame
                // necessary because it's calculated cumulatively each cycle
                ctx.mouse.reset_delta();

                // Copy the state of the keyboard into the KeyboardContext
                // and the mouse into the MouseContext
                ctx.keyboard.save_keyboard_state();
                ctx.mouse.save_mouse_state();
            }
            Event::RedrawRequested(_) => (),
            Event::RedrawEventsCleared => (),
            Event::LoopDestroyed => (),
        }
    })
}

fn catch_error<T, E, S: 'static>(
    ctx: &mut Context,
    event_result: Result<T, E>,
    state: &mut S,
    control_flow: &mut ControlFlow,
    origin: ErrorOrigin,
) -> bool
where
    S: EventHandler<E>,
    E: std::fmt::Debug,
{
    if let Err(e) = event_result {
        error!("Error on EventHandler {:?}: {:?}", origin, e);
        eprintln!("Error on EventHandler {:?}: {:?}", origin, e);
        if state.on_error(ctx, origin, e) {
            *control_flow = ControlFlow::Exit;
            return true;
        }
    }
    false
}

/// Feeds an `Event` into the `Context` so it can update any internal
/// state it needs to, such as detecting window resizes.  If you are
/// rolling your own event loop, you should call this on the events
/// you receive before processing them yourself.
pub fn process_event(ctx: &mut Context, event: &mut winit::event::Event<()>) {
    if let winit_event::Event::WindowEvent { event, .. } = event {
        match event {
            winit_event::WindowEvent::Resized(physical_size) => {
                ctx.gfx.resize(*physical_size);
            }
            winit_event::WindowEvent::CursorMoved {
                position: physical_position,
                ..
            } => {
                ctx.mouse
                    .handle_move(physical_position.x as f32, physical_position.y as f32);
            }
            winit_event::WindowEvent::MouseInput { button, state, .. } => {
                let pressed = match state {
                    winit_event::ElementState::Pressed => true,
                    winit_event::ElementState::Released => false,
                };
                ctx.mouse.set_button(*button, pressed);
            }
            winit_event::WindowEvent::ModifiersChanged(mods) => ctx
                .keyboard
                .set_modifiers(crate::input::keyboard::KeyMods::from(*mods)),
            winit_event::WindowEvent::KeyboardInput {
                input:
                    winit::event::KeyboardInput {
                        state,
                        scancode,
                        virtual_keycode: keycode,
                        ..
                    },
                ..
            } => {
                let pressed = match state {
                    winit_event::ElementState::Pressed => true,
                    winit_event::ElementState::Released => false,
                };
                ctx.keyboard.set_scancode(*scancode, pressed);
                if let Some(key) = keycode {
                    ctx.keyboard.set_key(*key, pressed);
                }
            }
            winit_event::WindowEvent::ScaleFactorChanged { new_inner_size, .. } => {
                if !ctx.conf.window_mode.resize_on_scale_factor_change {
                    // actively set the new_inner_size to be the desired size
                    // to stop winit from resizing our window
                    **new_inner_size = winit::dpi::PhysicalSize::<u32>::from([
                        ctx.conf.window_mode.width,
                        ctx.conf.window_mode.height,
                    ]);
                }
            }
            _ => (),
        }
    };
}<|MERGE_RESOLUTION|>--- conflicted
+++ resolved
@@ -31,7 +31,7 @@
 }
 #[cfg(feature = "gamepad")]
 pub use crate::input::gamepad::GamepadId;
-pub use crate::input::keyboard::{KeyCode, KeyMods};
+use crate::input::keyboard::{KeyCode, KeyInput, KeyMods};
 use crate::GameError;
 
 use self::winit_event::*;
@@ -39,7 +39,6 @@
 pub use winit::event_loop::{ControlFlow, EventLoop};
 
 use crate::context::Context;
-use crate::input::keyboard::KeyInput;
 
 /// Used in [`EventHandler::on_error()`](trait.EventHandler.html#method.on_error)
 /// to specify where an error originated
@@ -166,13 +165,8 @@
         input: KeyInput,
         _repeated: bool,
     ) -> Result<(), E> {
-<<<<<<< HEAD
-        if keycode == KeyCode::Escape {
+        if input.keycode == Some(KeyCode::Escape) {
             request_quit(ctx);
-=======
-        if input.keycode == Some(KeyCode::Escape) {
-            quit(ctx);
->>>>>>> f8b18974
         }
         Ok(())
     }
@@ -618,9 +612,9 @@
                 };
                 ctx.mouse.set_button(*button, pressed);
             }
-            winit_event::WindowEvent::ModifiersChanged(mods) => ctx
-                .keyboard
-                .set_modifiers(crate::input::keyboard::KeyMods::from(*mods)),
+            winit_event::WindowEvent::ModifiersChanged(mods) => {
+                ctx.keyboard.set_modifiers(KeyMods::from(*mods))
+            }
             winit_event::WindowEvent::KeyboardInput {
                 input:
                     winit::event::KeyboardInput {
