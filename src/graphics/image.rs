--- conflicted
+++ resolved
@@ -8,16 +8,12 @@
 };
 use crate::{context::Has, coroutine::yield_now, Context, Coroutine, GameError, GameResult};
 use image::ImageEncoder;
-<<<<<<< HEAD
-use std::path::{Path, PathBuf};
-=======
 use std::{
     collections::BTreeMap,
     io::Read,
-    path::Path,
+    path::{Path, PathBuf},
     sync::{Arc, RwLock},
 };
->>>>>>> b45d61fb
 
 // maintaing a massive enum of all possible texture formats?
 // screw that.
