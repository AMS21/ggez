use std::f32;
use std::u32;

use crate::graphics::{FillOptions, StrokeOptions};

/// A 2 dimensional point representing a location
pub(crate) type Point2 = glam::Vec2;
// /// A 2 dimensional vector representing an offset of a location
//pub(crate) type Vector2 = glam::Vec2;
/// A 4 dimensional matrix representing an arbitrary 3d transformation
pub(crate) type Matrix4 = glam::Mat4;

/// A simple 2D rectangle.
///
/// The origin of the rectangle is at the top-left,
/// with x increasing to the right and y increasing down.
#[derive(Copy, Clone, PartialEq, Debug, Default, Serialize, Deserialize)]
pub struct Rect {
    /// X coordinate of the left edge of the rect.
    pub x: f32,
    /// Y coordinate of the top edge of the rect.
    pub y: f32,
    /// Total width of the rect
    pub w: f32,
    /// Total height of the rect.
    pub h: f32,
}

impl Rect {
    /// Create a new `Rect`.
    pub const fn new(x: f32, y: f32, w: f32, h: f32) -> Self {
        Rect { x, y, w, h }
    }

    /// Creates a new `Rect` a la Love2D's `love.graphics.newQuad`,
    /// as a fraction of the reference rect's size.
    pub fn fraction(x: f32, y: f32, w: f32, h: f32, reference: &Rect) -> Rect {
        Rect {
            x: x / reference.w,
            y: y / reference.h,
            w: w / reference.w,
            h: h / reference.h,
        }
    }

    /// Create a new rect from `i32` coordinates.
    pub const fn new_i32(x: i32, y: i32, w: i32, h: i32) -> Self {
        Rect {
            x: x as f32,
            y: y as f32,
            w: w as f32,
            h: h as f32,
        }
    }

    /// Create a new `Rect` with all values zero.
    pub const fn zero() -> Self {
        Self::new(0.0, 0.0, 0.0, 0.0)
    }

    /// Creates a new `Rect` at `0,0` with width and height 1.
    pub const fn one() -> Self {
        Self::new(0.0, 0.0, 1.0, 1.0)
    }

    /// Gets the `Rect`'s x and y coordinates as a `Point2`.
    pub const fn point(&self) -> mint::Point2<f32> {
        mint::Point2 {
            x: self.x,
            y: self.y,
        }
    }

    /// Gets the `Rect`'s center x and y coordinates as a `Point2`.
    pub fn center(&self) -> mint::Point2<f32> {
        mint::Point2 {
            x: self.x + self.w / 2.0,
            y: self.y + self.h / 2.0,
        }
    }

    /// Returns the left edge of the `Rect`
    pub const fn left(&self) -> f32 {
        self.x
    }

    /// Returns the right edge of the `Rect`
    pub fn right(&self) -> f32 {
        self.x + self.w
    }

    /// Returns the top edge of the `Rect`
    pub const fn top(&self) -> f32 {
        self.y
    }

    /// Returns the bottom edge of the `Rect`
    pub fn bottom(&self) -> f32 {
        self.y + self.h
    }

    /// Checks whether the `Rect` contains a `Point`
    pub fn contains<P>(&self, point: P) -> bool
    where
        P: Into<mint::Point2<f32>>,
    {
        let point = point.into();
        point.x >= self.left()
            && point.x <= self.right()
            && point.y <= self.bottom()
            && point.y >= self.top()
    }

    /// Checks whether the `Rect` overlaps another `Rect`
    pub fn overlaps(&self, other: &Rect) -> bool {
        self.left() <= other.right()
            && self.right() >= other.left()
            && self.top() <= other.bottom()
            && self.bottom() >= other.top()
    }

    /// Translates the `Rect` by an offset of (x, y)
    pub fn translate<V>(&mut self, offset: V)
    where
        V: Into<mint::Vector2<f32>>,
    {
        let offset = offset.into();
        self.x += offset.x;
        self.y += offset.y;
    }

    /// Moves the `Rect`'s origin to (x, y)
    pub fn move_to<P>(&mut self, destination: P)
    where
        P: Into<mint::Point2<f32>>,
    {
        let destination = destination.into();
        self.x = destination.x;
        self.y = destination.y;
    }

    /// Scales the `Rect` by a factor of (sx, sy),
    /// growing towards the bottom-left
    pub fn scale(&mut self, sx: f32, sy: f32) {
        self.w *= sx;
        self.h *= sy;
    }

    /// Calculated the new Rect around the rotated one.
    pub fn rotate(&mut self, rotation: f32) {
        let rotation = glam::Mat2::from_angle(rotation);
        let x0 = self.x;
        let y0 = self.y;
        let x1 = self.right();
        let y1 = self.bottom();
        let points = [
            rotation * Point2::new(x0, y0),
            rotation * Point2::new(x0, y1),
            rotation * Point2::new(x1, y0),
            rotation * Point2::new(x1, y1),
        ];
        let p0 = points[0];
        let mut x_max = p0.x;
        let mut x_min = p0.x;
        let mut y_max = p0.y;
        let mut y_min = p0.y;
        for p in &points {
            x_max = f32::max(x_max, p.x);
            x_min = f32::min(x_min, p.x);
            y_max = f32::max(y_max, p.y);
            y_min = f32::min(y_min, p.y);
        }
        *self = Rect {
            w: x_max - x_min,
            h: y_max - y_min,
            x: x_min,
            y: y_min,
        }
    }

    /// Returns a new `Rect` that includes all points of these two `Rect`s.
    pub fn combine_with(self, other: Rect) -> Rect {
        let x = f32::min(self.x, other.x);
        let y = f32::min(self.y, other.y);
        let w = f32::max(self.right(), other.right()) - x;
        let h = f32::max(self.bottom(), other.bottom()) - y;
        Rect { x, y, w, h }
    }
}

impl approx::AbsDiffEq for Rect {
    type Epsilon = f32;

    fn default_epsilon() -> Self::Epsilon {
        f32::default_epsilon()
    }

    fn abs_diff_eq(&self, other: &Self, epsilon: Self::Epsilon) -> bool {
        f32::abs_diff_eq(&self.x, &other.x, epsilon)
            && f32::abs_diff_eq(&self.y, &other.y, epsilon)
            && f32::abs_diff_eq(&self.w, &other.w, epsilon)
            && f32::abs_diff_eq(&self.h, &other.h, epsilon)
    }
}

impl approx::RelativeEq for Rect {
    fn default_max_relative() -> Self::Epsilon {
        f32::default_max_relative()
    }

    fn relative_eq(
        &self,
        other: &Self,
        epsilon: Self::Epsilon,
        max_relative: Self::Epsilon,
    ) -> bool {
        f32::relative_eq(&self.x, &other.x, epsilon, max_relative)
            && f32::relative_eq(&self.y, &other.y, epsilon, max_relative)
            && f32::relative_eq(&self.w, &other.w, epsilon, max_relative)
            && f32::relative_eq(&self.h, &other.h, epsilon, max_relative)
    }
}

impl From<[f32; 4]> for Rect {
    fn from(val: [f32; 4]) -> Self {
        Rect::new(val[0], val[1], val[2], val[3])
    }
}

impl From<Rect> for [f32; 4] {
    fn from(val: Rect) -> Self {
        [val.x, val.y, val.w, val.h]
    }
}

/// A RGBA color in the `sRGB` color space represented as `f32`'s in the range `[0.0-1.0]`
///
/// For convenience, several colors are provided:
/// [`WHITE`](constant.WHITE.html)
/// [`BLACK`](constant.BLACK.html)
/// [`RED`](constant.RED.html)
/// [`GREEN`](constant.GREEN.html)
/// [`BLUE`](constant.BLUE.html)
/// [`CYAN`](constant.CYAN.html)
/// [`MAGENTA`](constant.MAGENTA.html)
/// [`YELLOW`](constant.YELLOW.html)

#[derive(Copy, Clone, PartialEq, Debug, Serialize, Deserialize)]
pub struct Color {
    /// Red component
    pub r: f32,
    /// Green component
    pub g: f32,
    /// Blue component
    pub b: f32,
    /// Alpha component
    pub a: f32,
}

<<<<<<< HEAD
=======
/// White
pub const WHITE: Color = Color {
    r: 1.0,
    g: 1.0,
    b: 1.0,
    a: 1.0,
};

/// Black
pub const BLACK: Color = Color {
    r: 0.0,
    g: 0.0,
    b: 0.0,
    a: 1.0,
};

/// Red
pub const RED: Color = Color {
    r: 1.0,
    g: 0.0,
    b: 0.0,
    a: 1.0,
};

/// Green
pub const GREEN: Color = Color {
    r: 0.0,
    g: 1.0,
    b: 0.0,
    a: 1.0,
};

/// Blue
pub const BLUE: Color = Color {
    r: 0.0,
    g: 0.0,
    b: 1.0,
    a: 1.0,
};

/// Cyan
pub const CYAN: Color = Color {
    r: 0.0,
    g: 1.0,
    b: 1.0,
    a: 1.0,
};

/// Magenta
pub const MAGENTA: Color = Color {
    r: 1.0,
    g: 0.0,
    b: 1.0,
    a: 1.0,
};

/// Yellow
pub const YELLOW: Color = Color {
    r: 1.0,
    g: 1.0,
    b: 0.0,
    a: 1.0,
};

>>>>>>> 668be1d1
impl Color {
    /// White
    pub const WHITE: Color = Color {
        r: 1.0,
        g: 1.0,
        b: 1.0,
        a: 1.0,
    };

    /// Black
    pub const BLACK: Color = Color {
        r: 0.0,
        g: 0.0,
        b: 0.0,
        a: 1.0,
    };

    /// Create a new `Color` from four `f32`'s in the range `[0.0-1.0]`
    pub const fn new(r: f32, g: f32, b: f32, a: f32) -> Self {
        Color { r, g, b, a }
    }

    /// Create a new `Color` from four `u8`'s in the range `[0-255]`
    pub fn from_rgba(r: u8, g: u8, b: u8, a: u8) -> Color {
        Color::from((r, g, b, a))
    }

    /// Create a new `Color` from three u8's in the range `[0-255]`,
    /// with the alpha component fixed to 255 (opaque)
    pub fn from_rgb(r: u8, g: u8, b: u8) -> Color {
        Color::from((r, g, b))
    }

    /// Return a tuple of four `u8`'s in the range `[0-255]` with the `Color`'s
    /// components.
    pub fn to_rgba(self) -> (u8, u8, u8, u8) {
        self.into()
    }

    /// Return a tuple of three `u8`'s in the range `[0-255]` with the `Color`'s
    /// components.
    pub fn to_rgb(self) -> (u8, u8, u8) {
        self.into()
    }

    /// Convert a packed `u32` containing `0xRRGGBBAA` into a `Color`
    pub fn from_rgba_u32(c: u32) -> Color {
        let c = c.to_be_bytes();

        Color::from((c[0], c[1], c[2], c[3]))
    }

    /// Convert a packed `u32` containing `0x00RRGGBB` into a `Color`.
    /// This lets you do things like `Color::from_rgb_u32(0xCD09AA)` easily if you want.
    pub fn from_rgb_u32(c: u32) -> Color {
        let c = c.to_be_bytes();

        Color::from((c[1], c[2], c[3]))
    }

    /// Convert a `Color` into a packed `u32`, containing `0xRRGGBBAA` as bytes.
    pub fn to_rgba_u32(self) -> u32 {
        let (r, g, b, a): (u8, u8, u8, u8) = self.into();

        u32::from_be_bytes([r, g, b, a])
    }

    /// Convert a `Color` into a packed `u32`, containing `0x00RRGGBB` as bytes.
    pub fn to_rgb_u32(self) -> u32 {
        let (r, g, b, _a): (u8, u8, u8, u8) = self.into();

        u32::from_be_bytes([0, r, g, b])
    }
}

impl From<(u8, u8, u8, u8)> for Color {
    /// Convert a `(R, G, B, A)` tuple of `u8`'s in the range `[0-255]` into a `Color`
    fn from(val: (u8, u8, u8, u8)) -> Self {
        let (r, g, b, a) = val;
        let rf = (f32::from(r)) / 255.0;
        let gf = (f32::from(g)) / 255.0;
        let bf = (f32::from(b)) / 255.0;
        let af = (f32::from(a)) / 255.0;
        Color::new(rf, gf, bf, af)
    }
}

impl From<(u8, u8, u8)> for Color {
    /// Convert a `(R, G, B)` tuple of `u8`'s in the range `[0-255]` into a `Color`,
    /// with a value of 255 for the alpha element (i.e., no transparency.)
    fn from(val: (u8, u8, u8)) -> Self {
        let (r, g, b) = val;
        Color::from((r, g, b, 255))
    }
}

impl From<[f32; 4]> for Color {
    /// Turns an `[R, G, B, A] array of `f32`'s into a `Color` with no format changes.
    /// All inputs should be in the range `[0.0-1.0]`.
    fn from(val: [f32; 4]) -> Self {
        Color::new(val[0], val[1], val[2], val[3])
    }
}

impl From<(f32, f32, f32)> for Color {
    /// Convert a `(R, G, B)` tuple of `f32`'s in the range `[0.0-1.0]` into a `Color`,
    /// with a value of 1.0 to for the alpha element (ie, no transparency.)
    fn from(val: (f32, f32, f32)) -> Self {
        let (r, g, b) = val;
        Color::new(r, g, b, 1.0)
    }
}

impl From<(f32, f32, f32, f32)> for Color {
    /// Convert a `(R, G, B, A)` tuple of `f32`'s in the range `[0.0-1.0]` into a `Color`
    fn from(val: (f32, f32, f32, f32)) -> Self {
        let (r, g, b, a) = val;
        Color::new(r, g, b, a)
    }
}

impl From<Color> for (u8, u8, u8, u8) {
    /// Convert a `Color` into a `(R, G, B, A)` tuple of `u8`'s in the range of `[0-255]`.
    fn from(color: Color) -> Self {
        let r = (color.r * 255.0) as u8;
        let g = (color.g * 255.0) as u8;
        let b = (color.b * 255.0) as u8;
        let a = (color.a * 255.0) as u8;
        (r, g, b, a)
    }
}

impl From<Color> for (u8, u8, u8) {
    /// Convert a `Color` into a `(R, G, B)` tuple of `u8`'s in the range of `[0-255]`,
    /// ignoring the alpha term.
    fn from(color: Color) -> Self {
        let (r, g, b, _) = color.into();
        (r, g, b)
    }
}

impl From<Color> for [f32; 4] {
    /// Convert a `Color` into an `[R, G, B, A]` array of `f32`'s in the range of `[0.0-1.0]`.
    fn from(color: Color) -> Self {
        [color.r, color.g, color.b, color.a]
    }
}

/// A RGBA color in the *linear* color space,
/// suitable for shoving into a shader.
#[derive(Copy, Clone, PartialEq, Debug, Serialize, Deserialize)]
pub(crate) struct LinearColor {
    /// Red component
    pub r: f32,
    /// Green component
    pub g: f32,
    /// Blue component
    pub b: f32,
    /// Alpha component
    pub a: f32,
}

impl From<Color> for LinearColor {
    /// Convert an (sRGB) Color into a linear color,
    /// per https://en.wikipedia.org/wiki/Srgb#The_reverse_transformation
    fn from(c: Color) -> Self {
        fn f(component: f32) -> f32 {
            let a = 0.055;
            if component <= 0.04045 {
                component / 12.92
            } else {
                ((component + a) / (1.0 + a)).powf(2.4)
            }
        }
        LinearColor {
            r: f(c.r),
            g: f(c.g),
            b: f(c.b),
            a: c.a,
        }
    }
}

impl From<LinearColor> for Color {
    fn from(c: LinearColor) -> Self {
        fn f(component: f32) -> f32 {
            let a = 0.055;
            if component <= 0.003_130_8 {
                component * 12.92
            } else {
                (1.0 + a) * component.powf(1.0 / 2.4)
            }
        }
        Color {
            r: f(c.r),
            g: f(c.g),
            b: f(c.b),
            a: c.a,
        }
    }
}

impl From<LinearColor> for [f32; 4] {
    fn from(color: LinearColor) -> Self {
        [color.r, color.g, color.b, color.a]
    }
}

/// Specifies whether a mesh should be drawn
/// filled or as an outline.
#[derive(Debug, Copy, Clone)]
pub enum DrawMode {
    /// A stroked line with given parameters, see `StrokeOptions` documentation.
    Stroke(StrokeOptions),
    /// A filled shape with given parameters, see `FillOptions` documentation.
    Fill(FillOptions),
}

impl DrawMode {
    /// Constructs a DrawMode that draws a stroke with the given width
    pub fn stroke(width: f32) -> DrawMode {
        DrawMode::Stroke(StrokeOptions::default().with_line_width(width))
    }

    /// Constructs a DrawMode that fills shapes with default fill options.
    pub fn fill() -> DrawMode {
        DrawMode::Fill(FillOptions::default())
    }
}

/// Specifies what blending method to use when scaling up/down images.
#[derive(Debug, Copy, Clone)]
pub enum FilterMode {
    /// Use linear interpolation (ie, smooth)
    Linear,
    /// Use nearest-neighbor interpolation (ie, pixelated)
    Nearest,
}

use gfx::texture::FilterMethod;

impl From<FilterMethod> for FilterMode {
    fn from(f: FilterMethod) -> Self {
        match f {
            FilterMethod::Scale => FilterMode::Nearest,
            _other => FilterMode::Linear,
        }
    }
}

impl From<FilterMode> for FilterMethod {
    fn from(f: FilterMode) -> Self {
        match f {
            FilterMode::Nearest => FilterMethod::Scale,
            FilterMode::Linear => FilterMethod::Bilinear,
        }
    }
}

/// Specifies how to wrap textures.
pub use gfx::texture::WrapMode;

#[cfg(test)]
mod tests {
    use super::*;
    use approx::assert_relative_eq;
    use std::f32::consts::PI;

    #[test]
    fn headless_test_color_conversions() {
        let white = Color::new(1.0, 1.0, 1.0, 1.0);
        let w1 = Color::from((255, 255, 255, 255));
        assert_eq!(white, w1);
        let w2: u32 = white.to_rgba_u32();
        assert_eq!(w2, 0xFFFF_FFFFu32);

        let grey = Color::new(0.5019608, 0.5019608, 0.5019608, 1.0);
        let g1 = Color::from((128, 128, 128, 255));
        assert_eq!(grey, g1);
        let g2: u32 = grey.to_rgba_u32();
        assert_eq!(g2, 0x8080_80FFu32);

        let black = Color::new(0.0, 0.0, 0.0, 1.0);
        let b1 = Color::from((0, 0, 0, 255));
        assert_eq!(black, b1);
        let b2: u32 = black.to_rgba_u32();
        assert_eq!(b2, 0x0000_00FFu32);
        assert_eq!(black, Color::from_rgb_u32(0x00_0000u32));
        assert_eq!(black, Color::from_rgba_u32(0x00_0000FFu32));

        let puce1 = Color::from_rgb_u32(0xCC_8899u32);
        let puce2 = Color::from_rgba_u32(0xCC88_99FFu32);
        let puce3 = Color::from((0xCC, 0x88, 0x99, 255));
        let puce4 = Color::new(0.80, 0.53333336, 0.60, 1.0);
        assert_eq!(puce1, puce2);
        assert_eq!(puce1, puce3);
        assert_eq!(puce1, puce4);
    }

    #[test]
    fn headless_test_rect_scaling() {
        let r1 = Rect::new(0.0, 0.0, 128.0, 128.0);
        let r2 = Rect::fraction(0.0, 0.0, 32.0, 32.0, &r1);
        assert_eq!(r2, Rect::new(0.0, 0.0, 0.25, 0.25));

        let r2 = Rect::fraction(32.0, 32.0, 32.0, 32.0, &r1);
        assert_eq!(r2, Rect::new(0.25, 0.25, 0.25, 0.25));
    }

    #[test]
    fn headless_test_rect_contains() {
        let r = Rect::new(0.0, 0.0, 128.0, 128.0);
        println!("{} {} {} {}", r.top(), r.bottom(), r.left(), r.right());
        let p = Point2::new(1.0, 1.0);
        assert!(r.contains(p));

        let p = Point2::new(500.0, 0.0);
        assert!(!r.contains(p));
    }

    #[test]
    fn headless_test_rect_overlaps() {
        let r1 = Rect::new(0.0, 0.0, 128.0, 128.0);
        let r2 = Rect::new(0.0, 0.0, 64.0, 64.0);
        assert!(r1.overlaps(&r2));

        let r2 = Rect::new(100.0, 0.0, 128.0, 128.0);
        assert!(r1.overlaps(&r2));

        let r2 = Rect::new(500.0, 0.0, 64.0, 64.0);
        assert!(!r1.overlaps(&r2));
    }

    #[test]
    fn headless_test_rect_transform() {
        let mut r1 = Rect::new(0.0, 0.0, 64.0, 64.0);
        let r2 = Rect::new(64.0, 64.0, 64.0, 64.0);
        r1.translate(glam::Vec2::new(64.0, 64.0));
        assert!(r1 == r2);

        let mut r1 = Rect::new(0.0, 0.0, 64.0, 64.0);
        let r2 = Rect::new(0.0, 0.0, 128.0, 128.0);
        r1.scale(2.0, 2.0);
        assert!(r1 == r2);

        let mut r1 = Rect::new(32.0, 32.0, 64.0, 64.0);
        let r2 = Rect::new(64.0, 64.0, 64.0, 64.0);
        r1.move_to(Point2::new(64.0, 64.0));
        assert!(r1 == r2);
    }

    #[test]
    fn headless_test_rect_combine_with() {
        {
            let a = Rect {
                x: 0.0,
                y: 0.0,
                w: 1.0,
                h: 1.0,
            };
            let b = Rect {
                x: 0.0,
                y: 0.0,
                w: 1.0,
                h: 1.0,
            };
            let c = a.combine_with(b);
            assert_relative_eq!(a, b);
            assert_relative_eq!(a, c);
        }
        {
            let a = Rect {
                x: 0.0,
                y: 0.0,
                w: 1.0,
                h: 2.0,
            };
            let b = Rect {
                x: 0.0,
                y: 0.0,
                w: 2.0,
                h: 1.0,
            };
            let real = a.combine_with(b);
            let expected = Rect {
                x: 0.0,
                y: 0.0,
                w: 2.0,
                h: 2.0,
            };
            assert_relative_eq!(real, expected);
        }
        {
            let a = Rect {
                x: -1.0,
                y: 0.0,
                w: 2.0,
                h: 2.0,
            };
            let b = Rect {
                x: 0.0,
                y: -1.0,
                w: 1.0,
                h: 1.0,
            };
            let real = a.combine_with(b);
            let expected = Rect {
                x: -1.0,
                y: -1.0,
                w: 2.0,
                h: 3.0,
            };
            assert_relative_eq!(real, expected);
        }
    }

    #[test]
    fn headless_test_rect_rotate() {
        {
            let mut r = Rect {
                x: -0.5,
                y: -0.5,
                w: 1.0,
                h: 1.0,
            };
            let expected = r;
            r.rotate(PI * 2.0);
            assert_relative_eq!(r, expected);
        }
        {
            let mut r = Rect {
                x: 0.0,
                y: 0.0,
                w: 1.0,
                h: 2.0,
            };
            r.rotate(PI * 0.5);
            let expected = Rect {
                x: -2.0,
                y: 0.0,
                w: 2.0,
                h: 1.0,
            };
            assert_relative_eq!(r, expected);
        }
        {
            let mut r = Rect {
                x: 0.0,
                y: 0.0,
                w: 1.0,
                h: 2.0,
            };
            r.rotate(PI);
            let expected = Rect {
                x: -1.0,
                y: -2.0,
                w: 1.0,
                h: 2.0,
            };
            assert_relative_eq!(r, expected);
        }
        {
            let mut r = Rect {
                x: -0.5,
                y: -0.5,
                w: 1.0,
                h: 1.0,
            };
            r.rotate(PI * 0.5);
            let expected = Rect {
                x: -0.5,
                y: -0.5,
                w: 1.0,
                h: 1.0,
            };
            assert_relative_eq!(r, expected);
        }
        {
            let mut r = Rect {
                x: 1.0,
                y: 1.0,
                w: 0.5,
                h: 2.0,
            };
            r.rotate(PI * 0.5);
            let expected = Rect {
                x: -3.0,
                y: 1.0,
                w: 2.0,
                h: 0.5,
            };
            assert_relative_eq!(r, expected);
        }
    }
}<|MERGE_RESOLUTION|>--- conflicted
+++ resolved
@@ -257,73 +257,6 @@
     pub a: f32,
 }
 
-<<<<<<< HEAD
-=======
-/// White
-pub const WHITE: Color = Color {
-    r: 1.0,
-    g: 1.0,
-    b: 1.0,
-    a: 1.0,
-};
-
-/// Black
-pub const BLACK: Color = Color {
-    r: 0.0,
-    g: 0.0,
-    b: 0.0,
-    a: 1.0,
-};
-
-/// Red
-pub const RED: Color = Color {
-    r: 1.0,
-    g: 0.0,
-    b: 0.0,
-    a: 1.0,
-};
-
-/// Green
-pub const GREEN: Color = Color {
-    r: 0.0,
-    g: 1.0,
-    b: 0.0,
-    a: 1.0,
-};
-
-/// Blue
-pub const BLUE: Color = Color {
-    r: 0.0,
-    g: 0.0,
-    b: 1.0,
-    a: 1.0,
-};
-
-/// Cyan
-pub const CYAN: Color = Color {
-    r: 0.0,
-    g: 1.0,
-    b: 1.0,
-    a: 1.0,
-};
-
-/// Magenta
-pub const MAGENTA: Color = Color {
-    r: 1.0,
-    g: 0.0,
-    b: 1.0,
-    a: 1.0,
-};
-
-/// Yellow
-pub const YELLOW: Color = Color {
-    r: 1.0,
-    g: 1.0,
-    b: 0.0,
-    a: 1.0,
-};
-
->>>>>>> 668be1d1
 impl Color {
     /// White
     pub const WHITE: Color = Color {
