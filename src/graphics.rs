//! The `graphics` module performs the actual drawing of images, text, and other
//! objects with the `Drawable` trait.  It also handles basic loading of images
//! and text, apparently.
//!
//! Also manages graphics state, coordinate systems, etc.  The default coordinate system
//! has the origin in the upper-left corner of the screen, unless it should be
//! something else, then we should change it.  

use std::path;
use std::collections::BTreeMap;

use sdl2::pixels;
use sdl2::rect;
use sdl2::render;
use sdl2::surface;
use sdl2_image::ImageRWops;
use sdl2_ttf;

use context::Context;
use GameError;
use GameResult;
use util::rwops_from_path;

pub type Rect = rect::Rect;
pub type Point = rect::Point;
pub type Color = pixels::Color;

#[derive(Debug)]
pub enum DrawMode {
    Line,
    Fill
}

/// A structure that contains graphics state.
/// For instance, background and foreground colors.
/// 
/// It doesn't actually hold any of the SDL graphics stuff,
/// just info we need that SDL doesn't keep track of.
///
/// As an end-user you shouldn't ever have to touch this, but it goes
/// into part of the `Context` and so has to be public, at least
/// until the `pub(restricted)` feature is stable.
pub struct GraphicsContext {
    background: pixels::Color,
    foreground: pixels::Color,
}

impl GraphicsContext {
    pub fn new() -> GraphicsContext {
        GraphicsContext {
            background: pixels::Color::RGB(0u8, 0u8, 255u8),
            foreground: pixels::Color::RGB(255, 255, 255),
        }
    }
}


pub fn set_background_color(ctx: &mut Context, color: Color) {
    ctx.gfx_context.background = color;
}

pub fn set_color(ctx: &mut Context, color: Color) {
    let ref mut r = ctx.renderer;
    ctx.gfx_context.foreground = color;
    r.set_draw_color(ctx.gfx_context.foreground);
}

pub fn clear(ctx: &mut Context) {
    let ref mut r = ctx.renderer;
    r.set_draw_color(ctx.gfx_context.background);
    r.clear();

    // We assume we are usually going to be wanting to draw the foreground color.
    // While clear() is a relatively rare operation (probably once per frame).
    // So we keep SDL's render state set to the foreground color by default.
    r.set_draw_color(ctx.gfx_context.foreground);
}

pub fn draw(ctx: &mut Context, drawable: &Drawable, src: Option<Rect>, dst: Option<Rect>) -> GameResult<()> {
    drawable.draw(ctx, src, dst)
}

pub fn draw_ex(ctx: &mut Context, drawable: &Drawable, src: Option<Rect>, dst: Option<Rect>,
           angle: f64, center: Option<Point>, flip_horizontal: bool, flip_vertical: bool)
           -> GameResult<()> {
    drawable.draw_ex(ctx, src, dst, angle, center, flip_horizontal, flip_vertical)
}

pub fn present(ctx: &mut Context) {
    let ref mut r = ctx.renderer;
    r.present()
}

/// Not implemented
/// since we don't have anything resembling a default font.
pub fn print(_ctx: &mut Context) {
    unimplemented!();
}

/// Not implemented
/// since we don't have anything resembling a default font.
pub fn printf(_ctx: &mut Context) {
    unimplemented!();
}

pub fn rectangle(ctx: &mut Context, mode: DrawMode, rect: Rect) -> GameResult<()> {
    let ref mut r = ctx.renderer;
    match mode {
        DrawMode::Line => {
            let res = r.draw_rect(rect);
            res.map_err(GameError::from)                
        },
        DrawMode::Fill => {
            let res = r.fill_rect(rect);
            res.map_err(GameError::from)

        }
    }
}

/// Not part of the Love2D API but no reason not to include it.
pub fn rectangles(ctx: &mut Context, mode: DrawMode, rect: &[Rect]) -> GameResult<()> {
    let ref mut r = ctx.renderer;
    match mode {
        DrawMode::Line => {
            let res = r.draw_rects(rect);
            res.map_err(GameError::from)
        },
        DrawMode::Fill => {
            let res = r.fill_rects(rect);
            res.map_err(GameError::from)

        }
    }
}


pub fn line(ctx: &mut Context, start: Point, end: Point) -> GameResult<()> {
    let ref mut r = ctx.renderer;
    let res = r.draw_line(start, end);
    res.map_err(GameError::from)
}

pub fn lines(ctx: &mut Context, points: &[Point]) -> GameResult<()> {
    let ref mut r = ctx.renderer;
    let res = r.draw_lines(points);
    res.map_err(GameError::from)
}

pub fn point(ctx: &mut Context, point: Point) -> GameResult<()> {
    let ref mut r = ctx.renderer;
    let res = r.draw_point(point);
    res.map_err(GameError::from)
}

pub fn points(ctx: &mut Context, points: &[Point]) -> GameResult<()> {
    let ref mut r = ctx.renderer;
    let res = r.draw_points(points);
    res.map_err(GameError::from)
}

/// All types that can be drawn on the screen implement the `Drawable` trait.
pub trait Drawable {
    /// Actually draws the object to the screen.
    /// This is the most general version of the operation, which is all that
    /// is required for implementing this trait.
    /// (It also maps nicely onto SDL2's Renderer::copy_ex(), we might want to
    /// wrap the types up a bit more nicely someday.)
    fn draw_ex(&self, context: &mut Context, src: Option<Rect>, dst: Option<Rect>,
               angle: f64, center: Option<Point>, flip_horizontal: bool, flip_vertical: bool)
               -> GameResult<()>;

    /// Draws the drawable onto the rendering target.
    fn draw(&self, context: &mut Context, src: Option<Rect>, dst: Option<Rect>) -> GameResult<()> {
        let res = self.draw_ex(context, src, dst, 0.0, None, false, false);
        res
    }
}

/// In-memory image data available to be drawn on the screen.
pub struct Image {
    // Keeping a hold of both a surface and texture is a pain in the butt
    // but I can't see of a good way to manage both if we ever want to generate
    // or modify an image... such as creating bitmap fonts.
    // Hmmm.
    // For now, bitmap fonts is the only time we need to do that, so we'll special
    // case that rather than trying to create textures on-demand or something...
    texture: render::Texture,
}

impl Image {
    // An Image is implemented as an sdl2 Texture which has to be associated
    // with a particular Renderer.
    // This may eventually cause problems if there's ever ways to change
    // renderer, such as changing windows or something.
    // Suffice to say for now, Images are bound to the Context in which
    // they are created.
    /// Load a new image from the file at the given path.
    pub fn new(context: &mut Context, path: &path::Path) -> GameResult<Image> {
        let mut buffer: Vec<u8> = Vec::new();
        let rwops = try!(rwops_from_path(context, path, &mut buffer));
        // SDL2_image SNEAKILY adds the load() method to RWops.
        let surf = try!(rwops.load());
        let renderer = &context.renderer;

        let tex = try!(renderer.create_texture_from_surface(surf));
        Ok(Image {
            texture: tex,
        })

    }

    fn from_surface(context: &Context, surface: surface::Surface) -> GameResult<Image> {
        let renderer = &context.renderer;
        let tex = try!(renderer.create_texture_from_surface(surface));
        Ok(Image {
            texture: tex,
        })
    }
}

impl Drawable for Image {
    fn draw_ex(&self, context: &mut Context, src: Option<Rect>, dst: Option<Rect>,
               angle: f64, center: Option<Point>, flip_horizontal: bool, flip_vertical: bool)
               -> GameResult<()> {
        let ref mut renderer = context.renderer;
        renderer.copy_ex(&self.texture, src, dst, angle, center, flip_horizontal, flip_vertical)
            .map_err(|s| GameError::RenderError(s))
    }

}

/// A font that defines the shape of characters drawn on the screen.
/// Can be created from a .ttf file or from an image.
pub enum Font {
    TTFFont {
        font: sdl2_ttf::Font,
    },
    BitmapFont {
        surface: surface::Surface<'static>,
        glyphs: BTreeMap<char, u32>,
        glyph_width: u32,
    }
}

// Here you should just imagine me frothing at the mouth as I
// fight the lifetime checker in circles.
fn clone_surface<'a>(s: surface::Surface<'a>) -> GameResult<surface::Surface<'static>> {
    //let format = pixels::PixelFormatEnum::RGBA8888;
    let format = s.pixel_format();
    // convert() copies the surface anyway, so.
    let res = try!(s.convert(&format));
    Ok(res)
    //let mut newsurf = try!(surface::Surface::new(s.width(), s.height(), format));
    //try!(s.blit(None, &mut newsurf, None));
    //Ok(newsurf)
}

impl Font {
    /// Load a new TTF font from the given file.
    pub fn new(context: &mut Context, path: &path::Path, size: u16) -> GameResult<Font> {
        let mut buffer: Vec<u8> = Vec::new();
        let mut rwops = try!(rwops_from_path(context, path, &mut buffer));

        let ttf_context = &context.ttf_context;
        let ttf_font = try!(ttf_context.load_font_from_rwops(&mut rwops, size));
        Ok(Font::TTFFont {
            font: ttf_font,
        })
    }

    /// Create a new bitmap font from a loaded `Image`
    /// The `Image` is a 1D list of glyphs, which maybe isn't
    /// super ideal but should be fine.
    /// The `glyphs` string is the characters in the image from left to right.
    /// Takes ownership of the `Image` in question.
    pub fn new_bitmap(context: &mut Context, path: &path::Path, glyphs: &str) -> GameResult<Font> {
        let mut buffer: Vec<u8> = Vec::new();
        let rwops = try!(rwops_from_path(context, path, &mut buffer));
        // SDL2_image SNEAKILY adds the load() method to RWops.
        let surface = try!(rwops.load().map_err(|e| GameError::ResourceLoadError(e)));
        // We *really really* need to clone this surface here because
        // otherwise lifetime interactions between rwops, buffer and surface become
        // intensely painful.
        let s2 = try!(clone_surface(surface));

        let image_width = s2.width();
        let glyph_width = image_width / (glyphs.len() as u32);
        //println!("Number of glyphs: {}, Glyph width: {}, image width: {}", glyphs.len(), glyph_width, image_width);
        let mut glyphs_map: BTreeMap<char, u32> = BTreeMap::new();
        for (i, c) in glyphs.chars().enumerate()  {
            let small_i = i as u32;
            glyphs_map.insert(c, small_i * glyph_width);
        }
        Ok(Font::BitmapFont {
            surface: s2,

            glyphs: glyphs_map,
            glyph_width: glyph_width,
        })
    }
}


fn render_bitmap(context: &Context, text: &str, surface: &surface::Surface, glyphs_map: &BTreeMap<char, u32>, glyph_width: u32)
                 -> GameResult<Text> {
    let text_length = text.len() as u32;
    let glyph_height = surface.height();
    let format = pixels::PixelFormatEnum::RGBA8888;
    let mut dest_surface = try!(surface::Surface::new(text_length*glyph_width, glyph_height, format));
    for (i, c) in text.chars().enumerate() {
        let small_i = i as u32;
        let error_message = format!("Character '{}' not in bitmap font!", c);
        let source_offset = try!(glyphs_map.get(&c)
            .ok_or(GameError::FontError(String::from(error_message))));
        let dest_offset = glyph_width * small_i;
        let source_rect = Rect::new(*source_offset as i32, 0, glyph_width, glyph_height);
        let dest_rect = Rect::new(dest_offset as i32, 0, glyph_width, glyph_height);
        //println!("Blitting letter {} to {:?}", c, dest_rect);
        try!(surface.blit(Some(source_rect), &mut dest_surface, Some(dest_rect)));
    }
    let image = try!(Image::from_surface(context, dest_surface));
    Ok(Text{texture:image.texture})
}

/// Drawable text created from a `Font`.
/// SO FAR this doesn't need to be a separate type from Image, really.
/// But looking at various API's its functionality will probably diverge
/// eventually, so.
pub struct Text {
    texture: render::Texture,
}

impl Text {
    pub fn new(context: &Context, text: &str, font: &Font) -> GameResult<Text> {
        let renderer = &context.renderer;
        match font {
            &Font::TTFFont{font:ref f} => {
                let surf = try!(f.render(text)
                                .blended(pixels::Color::RGB(255,255,255)));
                // BUGGO: SEGFAULTS HERE!  But only when using solid(), not blended()!
                // Loading the font from a file rather than a RWops makes it work fine.
                // See https://github.com/andelf/rust-sdl2_ttf/issues/43
                let texture = try!(renderer.create_texture_from_surface(surf));
                Ok(Text {
                    texture: texture,
                })
            },
            &Font::BitmapFont{
                ref surface,
                glyph_width,
                glyphs: ref glyphs_map,
<<<<<<< HEAD
                ..
=======
                glyph_width: glyph_width,
>>>>>>> 5a321c47
            } => {
                render_bitmap(context, text, &surface, &glyphs_map, glyph_width)
                //Err(GameError::UnknownError(String::from("Foo")))
            }
        }
    }
}


impl Drawable for Text {
    fn draw_ex(&self, context: &mut Context, src: Option<Rect>, dst: Option<Rect>,
               angle: f64, center: Option<Point>, flip_horizontal: bool, flip_vertical: bool)
               -> GameResult<()> {
        let ref mut renderer = context.renderer;
        renderer.copy_ex(&self.texture, src, dst, angle, center, flip_horizontal, flip_vertical)
                    .map_err(|s| GameError::RenderError(s))
    }
}

use std::fmt;
impl fmt::Debug for Text {
    fn fmt(&self, f: &mut fmt::Formatter) -> fmt::Result {
        write!(f, "Text")
    }
}<|MERGE_RESOLUTION|>--- conflicted
+++ resolved
@@ -350,11 +350,7 @@
                 ref surface,
                 glyph_width,
                 glyphs: ref glyphs_map,
-<<<<<<< HEAD
                 ..
-=======
-                glyph_width: glyph_width,
->>>>>>> 5a321c47
             } => {
                 render_bitmap(context, text, &surface, &glyphs_map, glyph_width)
                 //Err(GameError::UnknownError(String::from("Foo")))
