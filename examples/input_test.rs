//! Example that just prints out all the input events.

<<<<<<< HEAD
use ggez::conf;
use ggez::event::{self, Axis, Button, GamepadId, KeyCode, KeyMods, MouseButton};
use ggez::graphics::{self, Color, DrawMode};
=======
use ggez::event::{self, Axis, Button, GamepadId, KeyCode, MouseButton};
use ggez::graphics::{self, Color, DrawMode};
use ggez::input::keyboard::KeyInput;
use ggez::{conf, input};
>>>>>>> f8b18974
use ggez::{Context, GameResult};
use glam::*;

struct MainState {
    pos_x: f32,
    pos_y: f32,
    mouse_down: bool,
}

impl MainState {
    fn new() -> MainState {
        MainState {
            pos_x: 100.0,
            pos_y: 100.0,
            mouse_down: false,
        }
    }
}

impl event::EventHandler<ggez::GameError> for MainState {
    fn update(&mut self, ctx: &mut Context) -> GameResult {
        if ctx.keyboard.is_key_pressed(KeyCode::A) {
            println!("The A key is pressed");
            if ctx
                .keyboard
                .is_mod_active(ggez::input::keyboard::KeyMods::SHIFT)
            {
                println!("The shift key is held too.");
            }
            println!(
                "Full list of pressed keys: {:?}",
                ctx.keyboard.pressed_keys()
            );
        }
        Ok(())
    }

    fn draw(&mut self, ctx: &mut Context) -> GameResult {
        let mut canvas = graphics::Canvas::from_frame(ctx, Color::from([0.1, 0.2, 0.3, 1.0]));
        let rectangle = graphics::Mesh::new_rectangle(
            ctx,
            DrawMode::fill(),
            graphics::Rect {
                x: self.pos_x,
                y: self.pos_y,
                w: 400.0,
                h: 300.0,
            },
            Color::WHITE,
        )?;
        canvas.draw(&rectangle, glam::Vec2::new(0.0, 0.0));
        canvas.finish(ctx)?;
        Ok(())
    }

    fn mouse_button_down_event(
        &mut self,
        _ctx: &mut Context,
        button: MouseButton,
        x: f32,
        y: f32,
    ) -> GameResult {
        self.mouse_down = true;
        println!("Mouse button pressed: {:?}, x: {}, y: {}", button, x, y);
        Ok(())
    }

    fn mouse_button_up_event(
        &mut self,
        _ctx: &mut Context,
        button: MouseButton,
        x: f32,
        y: f32,
    ) -> GameResult {
        self.mouse_down = false;
        println!("Mouse button released: {:?}, x: {}, y: {}", button, x, y);
        Ok(())
    }

    fn mouse_motion_event(
        &mut self,
        _ctx: &mut Context,
        x: f32,
        y: f32,
        xrel: f32,
        yrel: f32,
    ) -> GameResult {
        if self.mouse_down {
            // Mouse coordinates are PHYSICAL coordinates, but here we want logical coordinates.

            // If you simply use the initial coordinate system, then physical and logical
            // coordinates are identical.
            self.pos_x = x;
            self.pos_y = y;

            // If you change your screen coordinate system you need to calculate the
            // logical coordinates like this:
            /*
            let screen_rect = graphics::screen_coordinates(_ctx);
            let size = graphics::window(_ctx).inner_size();
            self.pos_x = (x / (size.width  as f32)) * screen_rect.w + screen_rect.x;
            self.pos_y = (y / (size.height as f32)) * screen_rect.h + screen_rect.y;
            */
        }
        println!(
            "Mouse motion, x: {}, y: {}, relative x: {}, relative y: {}",
            x, y, xrel, yrel
        );
        Ok(())
    }

    fn mouse_wheel_event(&mut self, _ctx: &mut Context, x: f32, y: f32) -> GameResult {
        println!("Mousewheel event, x: {}, y: {}", x, y);
        Ok(())
    }

    fn key_down_event(&mut self, _ctx: &mut Context, input: KeyInput, repeat: bool) -> GameResult {
        println!(
            "Key pressed: scancode {}, keycode {:?}, modifier {:?}, repeat: {}",
            input.scancode, input.keycode, input.mods, repeat
        );
        Ok(())
    }

    fn key_up_event(&mut self, _ctx: &mut Context, input: KeyInput) -> GameResult {
        println!(
            "Key released: scancode {}, keycode {:?}, modifier {:?}",
            input.scancode, input.keycode, input.mods
        );
        Ok(())
    }

    fn text_input_event(&mut self, _ctx: &mut Context, ch: char) -> GameResult {
        println!("Text input: {}", ch);
        Ok(())
    }

    fn gamepad_button_down_event(
        &mut self,
        _ctx: &mut Context,
        btn: Button,
        id: GamepadId,
    ) -> GameResult {
        println!("Gamepad button pressed: {:?} Gamepad_Id: {:?}", btn, id);
        Ok(())
    }

    fn gamepad_button_up_event(
        &mut self,
        _ctx: &mut Context,
        btn: Button,
        id: GamepadId,
    ) -> GameResult {
        println!("Gamepad button released: {:?} Gamepad_Id: {:?}", btn, id);
        Ok(())
    }

    fn gamepad_axis_event(
        &mut self,
        _ctx: &mut Context,
        axis: Axis,
        value: f32,
        id: GamepadId,
    ) -> GameResult {
        println!(
            "Axis Event: {:?} Value: {} Gamepad_Id: {:?}",
            axis, value, id
        );
        Ok(())
    }

    fn focus_event(&mut self, _ctx: &mut Context, gained: bool) -> GameResult {
        if gained {
            println!("Focus gained");
        } else {
            println!("Focus lost");
        }
        Ok(())
    }
}

pub fn main() -> GameResult {
    let cb = ggez::ContextBuilder::new("input_test", "ggez").window_mode(
        conf::WindowMode::default()
            .fullscreen_type(conf::FullscreenType::Windowed)
            .resizable(true),
    );
    let (ctx, event_loop) = cb.build()?;

    // remove the comment to see how physical mouse coordinates can differ
    // from logical game coordinates when the screen coordinate system changes
    // graphics::set_screen_coordinates(&mut ctx, Rect::new(20., 50., 2000., 1000.));

    // alternatively, resizing the window also leads to screen coordinates
    // and physical window size being out of sync

    let state = MainState::new();
    event::run(ctx, event_loop, state)
}<|MERGE_RESOLUTION|>--- conflicted
+++ resolved
@@ -1,15 +1,9 @@
 //! Example that just prints out all the input events.
 
-<<<<<<< HEAD
 use ggez::conf;
-use ggez::event::{self, Axis, Button, GamepadId, KeyCode, KeyMods, MouseButton};
+use ggez::event::{self, Axis, Button, GamepadId, MouseButton};
 use ggez::graphics::{self, Color, DrawMode};
-=======
-use ggez::event::{self, Axis, Button, GamepadId, KeyCode, MouseButton};
-use ggez::graphics::{self, Color, DrawMode};
-use ggez::input::keyboard::KeyInput;
-use ggez::{conf, input};
->>>>>>> f8b18974
+use ggez::input::keyboard::{KeyCode, KeyInput};
 use ggez::{Context, GameResult};
 use glam::*;
 
